// Copyright 2013 The Rust Project Developers. See the COPYRIGHT
// file at the top-level directory of this distribution and at
// http://rust-lang.org/COPYRIGHT.
//
// Licensed under the Apache License, Version 2.0 <LICENSE-APACHE or
// http://www.apache.org/licenses/LICENSE-2.0> or the MIT license
// <LICENSE-MIT or http://opensource.org/licenses/MIT>, at your
// option. This file may not be copied, modified, or distributed
// except according to those terms.

// #![license = "MIT/ASL2"]
#![doc(html_logo_url = "http://www.rust-lang.org/logos/rust-logo-128x128-blk-v2.png",
       html_favicon_url = "http://www.rust-lang.org/favicon.ico")]

<<<<<<< HEAD
#![feature(box_syntax, std_misc, os, libc, asm, core, alloc, test, page_size)]
=======
#![feature(box_syntax, std_misc, os, libc, asm, core, alloc, test, unboxed_closures, page_size)]
>>>>>>> de2476ea
#![feature(rustc_private)]

#[macro_use] extern crate log;
extern crate libc;
<<<<<<< HEAD
extern crate test;
=======
// extern crate alloc;
// extern crate native;
extern crate test;

pub use self::coroutine::Builder;

// use std::mem::replace;
// use std::os;
// use std::rt::task::TaskOpts;
// use std::rt::thread::Thread;
// use std::rt;
// use std::sync::Arc;
// use std::sync::atomic::{SeqCst, AtomicUint, INIT_ATOMIC_UINT};
// use std::sync::deque;
// use std::task::{TaskBuilder, Spawner};

// use sched::{Shutdown, Scheduler, SchedHandle, TaskFromFriend, PinnedTask, NewNeighbor};
// use sleeper_list::SleeperList;
// use stack::StackPool;
// use task::GreenTask;

// mod macros;
// mod simple;
// mod message_queue;
>>>>>>> de2476ea

pub mod context;
pub mod coroutine;
pub mod stack;
<<<<<<< HEAD
pub mod mpmc_bounded_queue;
mod sys;
mod thunk;
=======
mod thunk; // use self-maintained thunk, because std::thunk is temporary.
// pub mod task;
mod sys;
pub mod mpmc_bounded_queue;

// /// A helper macro for booting a program with libgreen
// ///
// /// # Example
// ///
// /// ```rust,ignore
// /// #![feature(phase)]
// /// #[phase(plugin)] extern crate green;
// ///
// /// green_start!(main)
// ///
// /// fn main() {
// ///     // running with libgreen
// /// }
// /// ```
// #[macro_export]
// macro_rules! green_start( ($f:ident) => (
//     mod __start {
//         extern crate green;
//         extern crate rustuv;

//         #[start]
//         fn start(argc: int, argv: *const *const u8) -> int {
//             green::start(argc, argv, rustuv::event_loop, super::$f)
//         }
//     }
// ) )

// /// Set up a default runtime configuration, given compiler-supplied arguments.
// ///
// /// This function will block until the entire pool of M:N schedulers have
// /// exited. This function also requires a local task to be available.
// ///
// /// # Arguments
// ///
// /// * `argc` & `argv` - The argument vector. On Unix this information is used
// ///   by os::args.
// /// * `main` - The initial procedure to run inside of the M:N scheduling pool.
// ///            Once this procedure exits, the scheduling pool will begin to shut
// ///            down. The entire pool (and this function) will only return once
// ///            all child tasks have finished executing.
// ///
// /// # Return value
// ///
// /// The return value is used as the process return code. 0 on success, 101 on
// /// error.
// pub fn start(argc: int, argv: *const *const u8,
//              event_loop_factory: fn() -> Box<EventLoop + Send>,
//              main: proc():Send) -> int {
//     rt::init(argc, argv);
//     let mut main = Some(main);
//     let mut ret = None;
//     simple::task().run(|| {
//         ret = Some(run(event_loop_factory, main.take().unwrap()));
//     }).destroy();
//     // unsafe is ok b/c we're sure that the runtime is gone
//     unsafe { rt::cleanup() }
//     ret.unwrap()
// }

// /// Execute the main function in a pool of M:N schedulers.
// ///
// /// Configures the runtime according to the environment, by default using a task
// /// scheduler with the same number of threads as cores.  Returns a process exit
// /// code.
// ///
// /// This function will not return until all schedulers in the associated pool
// /// have returned.
// pub fn run(event_loop_factory: fn() -> Box<EventLoop + Send>,
//            main: proc():Send) -> int {
//     // Create a scheduler pool and spawn the main task into this pool. We will
//     // get notified over a channel when the main task exits.
//     let mut cfg = PoolConfig::new();
//     cfg.event_loop_factory = event_loop_factory;
//     let mut pool = SchedPool::new(cfg);
//     let (tx, rx) = channel();
//     let mut opts = TaskOpts::new();
//     opts.on_exit = Some(proc(r) tx.send(r));
//     opts.name = Some("<main>".into_maybe_owned());
//     pool.spawn(opts, main);

//     // Wait for the main task to return, and set the process error code
//     // appropriately.
//     if rx.recv().is_err() {
//         os::set_exit_status(rt::DEFAULT_ERROR_CODE);
//     }

//     // Now that we're sure all tasks are dead, shut down the pool of schedulers,
//     // waiting for them all to return.
//     pool.shutdown();
//     os::get_exit_status()
// }

// /// Configuration of how an M:N pool of schedulers is spawned.
// pub struct PoolConfig {
//     /// The number of schedulers (OS threads) to spawn into this M:N pool.
//     pub threads: uint,
//     /// A factory function used to create new event loops. If this is not
//     /// specified then the default event loop factory is used.
//     pub event_loop_factory: fn() -> Box<EventLoop + Send>,
// }

// impl PoolConfig {
//     /// Returns the default configuration, as determined the environment
//     /// variables of this process.
//     pub fn new() -> PoolConfig {
//         PoolConfig {
//             threads: rt::default_sched_threads(),
//             event_loop_factory: basic::event_loop,
//         }
//     }
// }

// /// A structure representing a handle to a pool of schedulers. This handle is
// /// used to keep the pool alive and also reap the status from the pool.
// pub struct SchedPool {
//     id: uint,
//     threads: Vec<Thread<()>>,
//     handles: Vec<SchedHandle>,
//     stealers: Vec<deque::Stealer<Box<task::GreenTask>>>,
//     next_friend: uint,
//     stack_pool: StackPool,
//     deque_pool: deque::BufferPool<Box<task::GreenTask>>,
//     sleepers: SleeperList,
//     factory: fn() -> Box<EventLoop + Send>,
//     task_state: TaskState,
//     tasks_done: Receiver<()>,
// }

// /// This is an internal state shared among a pool of schedulers. This is used to
// /// keep track of how many tasks are currently running in the pool and then
// /// sending on a channel once the entire pool has been drained of all tasks.
// #[deriving(Clone)]
// pub struct TaskState {
//     cnt: Arc<AtomicUint>,
//     done: Sender<()>,
// }

// impl SchedPool {
//     /// Execute the main function in a pool of M:N schedulers.
//     ///
//     /// This will configure the pool according to the `config` parameter, and
//     /// initially run `main` inside the pool of schedulers.
//     pub fn new(config: PoolConfig) -> SchedPool {
//         static mut POOL_ID: AtomicUint = INIT_ATOMIC_UINT;

//         let PoolConfig {
//             threads: nscheds,
//             event_loop_factory: factory
//         } = config;
//         assert!(nscheds > 0);

//         // The pool of schedulers that will be returned from this function
//         let (p, state) = TaskState::new();
//         let mut pool = SchedPool {
//             threads: vec![],
//             handles: vec![],
//             stealers: vec![],
//             id: unsafe { POOL_ID.fetch_add(1, SeqCst) },
//             sleepers: SleeperList::new(),
//             stack_pool: StackPool::new(),
//             deque_pool: deque::BufferPool::new(),
//             next_friend: 0,
//             factory: factory,
//             task_state: state,
//             tasks_done: p,
//         };

//         // Create a work queue for each scheduler, ntimes. Create an extra
//         // for the main thread if that flag is set. We won't steal from it.
//         let mut workers = Vec::with_capacity(nscheds);
//         let mut stealers = Vec::with_capacity(nscheds);

//         for _ in range(0, nscheds) {
//             let (w, s) = pool.deque_pool.deque();
//             workers.push(w);
//             stealers.push(s);
//         }
//         pool.stealers = stealers;

//         // Now that we've got all our work queues, create one scheduler per
//         // queue, spawn the scheduler into a thread, and be sure to keep a
//         // handle to the scheduler and the thread to keep them alive.
//         for worker in workers.into_iter() {
//             rtdebug!("inserting a regular scheduler");

//             let mut sched = box Scheduler::new(pool.id,
//                                             (pool.factory)(),
//                                             worker,
//                                             pool.stealers.clone(),
//                                             pool.sleepers.clone(),
//                                             pool.task_state.clone());
//             pool.handles.push(sched.make_handle());
//             pool.threads.push(Thread::start(proc() { sched.bootstrap(); }));
//         }

//         return pool;
//     }

//     /// Creates a new task configured to run inside of this pool of schedulers.
//     /// This is useful to create a task which can then be sent to a specific
//     /// scheduler created by `spawn_sched` (and possibly pin it to that
//     /// scheduler).
//     #[deprecated = "use the green and green_pinned methods of GreenTaskBuilder instead"]
//     pub fn task(&mut self, opts: TaskOpts, f: proc():Send) -> Box<GreenTask> {
//         GreenTask::configure(&mut self.stack_pool, opts, f)
//     }

//     /// Spawns a new task into this pool of schedulers, using the specified
//     /// options to configure the new task which is spawned.
//     ///
//     /// New tasks are spawned in a round-robin fashion to the schedulers in this
//     /// pool, but tasks can certainly migrate among schedulers once they're in
//     /// the pool.
//     #[deprecated = "use the green and green_pinned methods of GreenTaskBuilder instead"]
//     pub fn spawn(&mut self, opts: TaskOpts, f: proc():Send) {
//         let task = self.task(opts, f);

//         // Figure out someone to send this task to
//         let idx = self.next_friend;
//         self.next_friend += 1;
//         if self.next_friend >= self.handles.len() {
//             self.next_friend = 0;
//         }

//         // Jettison the task away!
//         self.handles[idx].send(TaskFromFriend(task));
//     }

//     /// Spawns a new scheduler into this M:N pool. A handle is returned to the
//     /// scheduler for use. The scheduler will not exit as long as this handle is
//     /// active.
//     ///
//     /// The scheduler spawned will participate in work stealing with all of the
//     /// other schedulers currently in the scheduler pool.
//     pub fn spawn_sched(&mut self) -> SchedHandle {
//         let (worker, stealer) = self.deque_pool.deque();
//         self.stealers.push(stealer.clone());

//         // Tell all existing schedulers about this new scheduler so they can all
//         // steal work from it
//         for handle in self.handles.iter_mut() {
//             handle.send(NewNeighbor(stealer.clone()));
//         }

//         // Create the new scheduler, using the same sleeper list as all the
//         // other schedulers as well as having a stealer handle to all other
//         // schedulers.
//         let mut sched = box Scheduler::new(self.id,
//                                         (self.factory)(),
//                                         worker,
//                                         self.stealers.clone(),
//                                         self.sleepers.clone(),
//                                         self.task_state.clone());
//         let ret = sched.make_handle();
//         self.handles.push(sched.make_handle());
//         self.threads.push(Thread::start(proc() { sched.bootstrap() }));

//         return ret;
//     }

//     /// Consumes the pool of schedulers, waiting for all tasks to exit and all
//     /// schedulers to shut down.
//     ///
//     /// This function is required to be called in order to drop a pool of
//     /// schedulers, it is considered an error to drop a pool without calling
//     /// this method.
//     ///
//     /// This only waits for all tasks in *this pool* of schedulers to exit, any
//     /// native tasks or extern pools will not be waited on
//     pub fn shutdown(mut self) {
//         self.stealers = vec![];

//         // Wait for everyone to exit. We may have reached a 0-task count
//         // multiple times in the past, meaning there could be several buffered
//         // messages on the `tasks_done` port. We're guaranteed that after *some*
//         // message the current task count will be 0, so we just receive in a
//         // loop until everything is totally dead.
//         while self.task_state.active() {
//             self.tasks_done.recv();
//         }

//         // Now that everyone's gone, tell everything to shut down.
//         for mut handle in replace(&mut self.handles, vec![]).into_iter() {
//             handle.send(Shutdown);
//         }
//         for thread in replace(&mut self.threads, vec![]).into_iter() {
//             thread.join();
//         }
//     }
// }

// impl TaskState {
//     pub fn new() -> (Receiver<()>, TaskState) {
//         let (tx, rx) = channel();
//         (rx, TaskState {
//             cnt: Arc::new(AtomicUint::new(0)),
//             done: tx,
//         })
//     }

//     fn increment(&mut self) {
//         self.cnt.fetch_add(1, SeqCst);
//     }

//     fn active(&self) -> bool {
//         self.cnt.load(SeqCst) != 0
//     }

//     fn decrement(&mut self) {
//         let prev = self.cnt.fetch_sub(1, SeqCst);
//         if prev == 1 {
//             self.done.send(());
//         }
//     }
// }

// impl Drop for SchedPool {
//     fn drop(&mut self) {
//         if self.threads.len() > 0 {
//             panic!("dropping a M:N scheduler pool that wasn't shut down");
//         }
//     }
// }

// /// A spawner for green tasks
// pub struct GreenSpawner<'a>{
//     pool: &'a mut SchedPool,
//     handle: Option<&'a mut SchedHandle>
// }

// impl<'a> Spawner for GreenSpawner<'a> {
//     #[inline]
//     fn spawn(self, opts: TaskOpts, f: proc():Send) {
//         let GreenSpawner { pool, handle } = self;
//         match handle {
//             None    => pool.spawn(opts, f),
//             Some(h) => h.send(PinnedTask(pool.task(opts, f)))
//         }
//     }
// }

// /// An extension trait adding `green` configuration methods to `TaskBuilder`.
// pub trait GreenTaskBuilder {
//     fn green<'a>(self, &'a mut SchedPool) -> TaskBuilder<GreenSpawner<'a>>;
//     fn green_pinned<'a>(self, &'a mut SchedPool, &'a mut SchedHandle)
//                         -> TaskBuilder<GreenSpawner<'a>>;
// }

// impl<S: Spawner> GreenTaskBuilder for TaskBuilder<S> {
//     fn green<'a>(self, pool: &'a mut SchedPool) -> TaskBuilder<GreenSpawner<'a>> {
//         self.spawner(GreenSpawner {pool: pool, handle: None})
//     }

//     fn green_pinned<'a>(self, pool: &'a mut SchedPool, handle: &'a mut SchedHandle)
//                         -> TaskBuilder<GreenSpawner<'a>> {
//         self.spawner(GreenSpawner {pool: pool, handle: Some(handle)})
//     }
// }

// pub trait EventLoop {
//     fn run(&mut self);
//     fn callback(&mut self, arg: proc(): Send);
//     fn pausable_idle_callback(&mut self, cb: Box<Callback + Send>)
//                               -> Box<PausableIdleCallback + Send>;
//     fn remote_callback(&mut self, Box<Callback + Send>)
//                        -> Box<RemoteCallback + Send>;
//     fn has_active_io(&self) -> bool;
// }

// pub trait PausableIdleCallback {
//     fn pause(&mut self);
//     fn resume(&mut self);
// }

// pub trait RemoteCallback {
//     fn fire(&mut self);
// }

// pub trait Callback {
//     fn call(&mut self);
// }

// #[cfg(test)]
// mod test {
//     use std::task::TaskBuilder;
//     use super::{SchedPool, PoolConfig, GreenTaskBuilder};

//     #[test]
//     fn test_green_builder() {
//         let mut pool = SchedPool::new(PoolConfig::new());
//         let res = TaskBuilder::new().green(&mut pool).try(proc() {
//             "Success!".to_string()
//         });
//         assert_eq!(res.ok().unwrap(), "Success!".to_string());
//         pool.shutdown();
//     }
// }
>>>>>>> de2476ea
<|MERGE_RESOLUTION|>--- conflicted
+++ resolved
@@ -12,452 +12,18 @@
 #![doc(html_logo_url = "http://www.rust-lang.org/logos/rust-logo-128x128-blk-v2.png",
        html_favicon_url = "http://www.rust-lang.org/favicon.ico")]
 
-<<<<<<< HEAD
-#![feature(box_syntax, std_misc, os, libc, asm, core, alloc, test, page_size)]
-=======
 #![feature(box_syntax, std_misc, os, libc, asm, core, alloc, test, unboxed_closures, page_size)]
->>>>>>> de2476ea
 #![feature(rustc_private)]
 
 #[macro_use] extern crate log;
 extern crate libc;
-<<<<<<< HEAD
-extern crate test;
-=======
-// extern crate alloc;
-// extern crate native;
 extern crate test;
 
 pub use self::coroutine::Builder;
 
-// use std::mem::replace;
-// use std::os;
-// use std::rt::task::TaskOpts;
-// use std::rt::thread::Thread;
-// use std::rt;
-// use std::sync::Arc;
-// use std::sync::atomic::{SeqCst, AtomicUint, INIT_ATOMIC_UINT};
-// use std::sync::deque;
-// use std::task::{TaskBuilder, Spawner};
-
-// use sched::{Shutdown, Scheduler, SchedHandle, TaskFromFriend, PinnedTask, NewNeighbor};
-// use sleeper_list::SleeperList;
-// use stack::StackPool;
-// use task::GreenTask;
-
-// mod macros;
-// mod simple;
-// mod message_queue;
->>>>>>> de2476ea
-
 pub mod context;
 pub mod coroutine;
 pub mod stack;
-<<<<<<< HEAD
 pub mod mpmc_bounded_queue;
 mod sys;
-mod thunk;
-=======
-mod thunk; // use self-maintained thunk, because std::thunk is temporary.
-// pub mod task;
-mod sys;
-pub mod mpmc_bounded_queue;
-
-// /// A helper macro for booting a program with libgreen
-// ///
-// /// # Example
-// ///
-// /// ```rust,ignore
-// /// #![feature(phase)]
-// /// #[phase(plugin)] extern crate green;
-// ///
-// /// green_start!(main)
-// ///
-// /// fn main() {
-// ///     // running with libgreen
-// /// }
-// /// ```
-// #[macro_export]
-// macro_rules! green_start( ($f:ident) => (
-//     mod __start {
-//         extern crate green;
-//         extern crate rustuv;
-
-//         #[start]
-//         fn start(argc: int, argv: *const *const u8) -> int {
-//             green::start(argc, argv, rustuv::event_loop, super::$f)
-//         }
-//     }
-// ) )
-
-// /// Set up a default runtime configuration, given compiler-supplied arguments.
-// ///
-// /// This function will block until the entire pool of M:N schedulers have
-// /// exited. This function also requires a local task to be available.
-// ///
-// /// # Arguments
-// ///
-// /// * `argc` & `argv` - The argument vector. On Unix this information is used
-// ///   by os::args.
-// /// * `main` - The initial procedure to run inside of the M:N scheduling pool.
-// ///            Once this procedure exits, the scheduling pool will begin to shut
-// ///            down. The entire pool (and this function) will only return once
-// ///            all child tasks have finished executing.
-// ///
-// /// # Return value
-// ///
-// /// The return value is used as the process return code. 0 on success, 101 on
-// /// error.
-// pub fn start(argc: int, argv: *const *const u8,
-//              event_loop_factory: fn() -> Box<EventLoop + Send>,
-//              main: proc():Send) -> int {
-//     rt::init(argc, argv);
-//     let mut main = Some(main);
-//     let mut ret = None;
-//     simple::task().run(|| {
-//         ret = Some(run(event_loop_factory, main.take().unwrap()));
-//     }).destroy();
-//     // unsafe is ok b/c we're sure that the runtime is gone
-//     unsafe { rt::cleanup() }
-//     ret.unwrap()
-// }
-
-// /// Execute the main function in a pool of M:N schedulers.
-// ///
-// /// Configures the runtime according to the environment, by default using a task
-// /// scheduler with the same number of threads as cores.  Returns a process exit
-// /// code.
-// ///
-// /// This function will not return until all schedulers in the associated pool
-// /// have returned.
-// pub fn run(event_loop_factory: fn() -> Box<EventLoop + Send>,
-//            main: proc():Send) -> int {
-//     // Create a scheduler pool and spawn the main task into this pool. We will
-//     // get notified over a channel when the main task exits.
-//     let mut cfg = PoolConfig::new();
-//     cfg.event_loop_factory = event_loop_factory;
-//     let mut pool = SchedPool::new(cfg);
-//     let (tx, rx) = channel();
-//     let mut opts = TaskOpts::new();
-//     opts.on_exit = Some(proc(r) tx.send(r));
-//     opts.name = Some("<main>".into_maybe_owned());
-//     pool.spawn(opts, main);
-
-//     // Wait for the main task to return, and set the process error code
-//     // appropriately.
-//     if rx.recv().is_err() {
-//         os::set_exit_status(rt::DEFAULT_ERROR_CODE);
-//     }
-
-//     // Now that we're sure all tasks are dead, shut down the pool of schedulers,
-//     // waiting for them all to return.
-//     pool.shutdown();
-//     os::get_exit_status()
-// }
-
-// /// Configuration of how an M:N pool of schedulers is spawned.
-// pub struct PoolConfig {
-//     /// The number of schedulers (OS threads) to spawn into this M:N pool.
-//     pub threads: uint,
-//     /// A factory function used to create new event loops. If this is not
-//     /// specified then the default event loop factory is used.
-//     pub event_loop_factory: fn() -> Box<EventLoop + Send>,
-// }
-
-// impl PoolConfig {
-//     /// Returns the default configuration, as determined the environment
-//     /// variables of this process.
-//     pub fn new() -> PoolConfig {
-//         PoolConfig {
-//             threads: rt::default_sched_threads(),
-//             event_loop_factory: basic::event_loop,
-//         }
-//     }
-// }
-
-// /// A structure representing a handle to a pool of schedulers. This handle is
-// /// used to keep the pool alive and also reap the status from the pool.
-// pub struct SchedPool {
-//     id: uint,
-//     threads: Vec<Thread<()>>,
-//     handles: Vec<SchedHandle>,
-//     stealers: Vec<deque::Stealer<Box<task::GreenTask>>>,
-//     next_friend: uint,
-//     stack_pool: StackPool,
-//     deque_pool: deque::BufferPool<Box<task::GreenTask>>,
-//     sleepers: SleeperList,
-//     factory: fn() -> Box<EventLoop + Send>,
-//     task_state: TaskState,
-//     tasks_done: Receiver<()>,
-// }
-
-// /// This is an internal state shared among a pool of schedulers. This is used to
-// /// keep track of how many tasks are currently running in the pool and then
-// /// sending on a channel once the entire pool has been drained of all tasks.
-// #[deriving(Clone)]
-// pub struct TaskState {
-//     cnt: Arc<AtomicUint>,
-//     done: Sender<()>,
-// }
-
-// impl SchedPool {
-//     /// Execute the main function in a pool of M:N schedulers.
-//     ///
-//     /// This will configure the pool according to the `config` parameter, and
-//     /// initially run `main` inside the pool of schedulers.
-//     pub fn new(config: PoolConfig) -> SchedPool {
-//         static mut POOL_ID: AtomicUint = INIT_ATOMIC_UINT;
-
-//         let PoolConfig {
-//             threads: nscheds,
-//             event_loop_factory: factory
-//         } = config;
-//         assert!(nscheds > 0);
-
-//         // The pool of schedulers that will be returned from this function
-//         let (p, state) = TaskState::new();
-//         let mut pool = SchedPool {
-//             threads: vec![],
-//             handles: vec![],
-//             stealers: vec![],
-//             id: unsafe { POOL_ID.fetch_add(1, SeqCst) },
-//             sleepers: SleeperList::new(),
-//             stack_pool: StackPool::new(),
-//             deque_pool: deque::BufferPool::new(),
-//             next_friend: 0,
-//             factory: factory,
-//             task_state: state,
-//             tasks_done: p,
-//         };
-
-//         // Create a work queue for each scheduler, ntimes. Create an extra
-//         // for the main thread if that flag is set. We won't steal from it.
-//         let mut workers = Vec::with_capacity(nscheds);
-//         let mut stealers = Vec::with_capacity(nscheds);
-
-//         for _ in range(0, nscheds) {
-//             let (w, s) = pool.deque_pool.deque();
-//             workers.push(w);
-//             stealers.push(s);
-//         }
-//         pool.stealers = stealers;
-
-//         // Now that we've got all our work queues, create one scheduler per
-//         // queue, spawn the scheduler into a thread, and be sure to keep a
-//         // handle to the scheduler and the thread to keep them alive.
-//         for worker in workers.into_iter() {
-//             rtdebug!("inserting a regular scheduler");
-
-//             let mut sched = box Scheduler::new(pool.id,
-//                                             (pool.factory)(),
-//                                             worker,
-//                                             pool.stealers.clone(),
-//                                             pool.sleepers.clone(),
-//                                             pool.task_state.clone());
-//             pool.handles.push(sched.make_handle());
-//             pool.threads.push(Thread::start(proc() { sched.bootstrap(); }));
-//         }
-
-//         return pool;
-//     }
-
-//     /// Creates a new task configured to run inside of this pool of schedulers.
-//     /// This is useful to create a task which can then be sent to a specific
-//     /// scheduler created by `spawn_sched` (and possibly pin it to that
-//     /// scheduler).
-//     #[deprecated = "use the green and green_pinned methods of GreenTaskBuilder instead"]
-//     pub fn task(&mut self, opts: TaskOpts, f: proc():Send) -> Box<GreenTask> {
-//         GreenTask::configure(&mut self.stack_pool, opts, f)
-//     }
-
-//     /// Spawns a new task into this pool of schedulers, using the specified
-//     /// options to configure the new task which is spawned.
-//     ///
-//     /// New tasks are spawned in a round-robin fashion to the schedulers in this
-//     /// pool, but tasks can certainly migrate among schedulers once they're in
-//     /// the pool.
-//     #[deprecated = "use the green and green_pinned methods of GreenTaskBuilder instead"]
-//     pub fn spawn(&mut self, opts: TaskOpts, f: proc():Send) {
-//         let task = self.task(opts, f);
-
-//         // Figure out someone to send this task to
-//         let idx = self.next_friend;
-//         self.next_friend += 1;
-//         if self.next_friend >= self.handles.len() {
-//             self.next_friend = 0;
-//         }
-
-//         // Jettison the task away!
-//         self.handles[idx].send(TaskFromFriend(task));
-//     }
-
-//     /// Spawns a new scheduler into this M:N pool. A handle is returned to the
-//     /// scheduler for use. The scheduler will not exit as long as this handle is
-//     /// active.
-//     ///
-//     /// The scheduler spawned will participate in work stealing with all of the
-//     /// other schedulers currently in the scheduler pool.
-//     pub fn spawn_sched(&mut self) -> SchedHandle {
-//         let (worker, stealer) = self.deque_pool.deque();
-//         self.stealers.push(stealer.clone());
-
-//         // Tell all existing schedulers about this new scheduler so they can all
-//         // steal work from it
-//         for handle in self.handles.iter_mut() {
-//             handle.send(NewNeighbor(stealer.clone()));
-//         }
-
-//         // Create the new scheduler, using the same sleeper list as all the
-//         // other schedulers as well as having a stealer handle to all other
-//         // schedulers.
-//         let mut sched = box Scheduler::new(self.id,
-//                                         (self.factory)(),
-//                                         worker,
-//                                         self.stealers.clone(),
-//                                         self.sleepers.clone(),
-//                                         self.task_state.clone());
-//         let ret = sched.make_handle();
-//         self.handles.push(sched.make_handle());
-//         self.threads.push(Thread::start(proc() { sched.bootstrap() }));
-
-//         return ret;
-//     }
-
-//     /// Consumes the pool of schedulers, waiting for all tasks to exit and all
-//     /// schedulers to shut down.
-//     ///
-//     /// This function is required to be called in order to drop a pool of
-//     /// schedulers, it is considered an error to drop a pool without calling
-//     /// this method.
-//     ///
-//     /// This only waits for all tasks in *this pool* of schedulers to exit, any
-//     /// native tasks or extern pools will not be waited on
-//     pub fn shutdown(mut self) {
-//         self.stealers = vec![];
-
-//         // Wait for everyone to exit. We may have reached a 0-task count
-//         // multiple times in the past, meaning there could be several buffered
-//         // messages on the `tasks_done` port. We're guaranteed that after *some*
-//         // message the current task count will be 0, so we just receive in a
-//         // loop until everything is totally dead.
-//         while self.task_state.active() {
-//             self.tasks_done.recv();
-//         }
-
-//         // Now that everyone's gone, tell everything to shut down.
-//         for mut handle in replace(&mut self.handles, vec![]).into_iter() {
-//             handle.send(Shutdown);
-//         }
-//         for thread in replace(&mut self.threads, vec![]).into_iter() {
-//             thread.join();
-//         }
-//     }
-// }
-
-// impl TaskState {
-//     pub fn new() -> (Receiver<()>, TaskState) {
-//         let (tx, rx) = channel();
-//         (rx, TaskState {
-//             cnt: Arc::new(AtomicUint::new(0)),
-//             done: tx,
-//         })
-//     }
-
-//     fn increment(&mut self) {
-//         self.cnt.fetch_add(1, SeqCst);
-//     }
-
-//     fn active(&self) -> bool {
-//         self.cnt.load(SeqCst) != 0
-//     }
-
-//     fn decrement(&mut self) {
-//         let prev = self.cnt.fetch_sub(1, SeqCst);
-//         if prev == 1 {
-//             self.done.send(());
-//         }
-//     }
-// }
-
-// impl Drop for SchedPool {
-//     fn drop(&mut self) {
-//         if self.threads.len() > 0 {
-//             panic!("dropping a M:N scheduler pool that wasn't shut down");
-//         }
-//     }
-// }
-
-// /// A spawner for green tasks
-// pub struct GreenSpawner<'a>{
-//     pool: &'a mut SchedPool,
-//     handle: Option<&'a mut SchedHandle>
-// }
-
-// impl<'a> Spawner for GreenSpawner<'a> {
-//     #[inline]
-//     fn spawn(self, opts: TaskOpts, f: proc():Send) {
-//         let GreenSpawner { pool, handle } = self;
-//         match handle {
-//             None    => pool.spawn(opts, f),
-//             Some(h) => h.send(PinnedTask(pool.task(opts, f)))
-//         }
-//     }
-// }
-
-// /// An extension trait adding `green` configuration methods to `TaskBuilder`.
-// pub trait GreenTaskBuilder {
-//     fn green<'a>(self, &'a mut SchedPool) -> TaskBuilder<GreenSpawner<'a>>;
-//     fn green_pinned<'a>(self, &'a mut SchedPool, &'a mut SchedHandle)
-//                         -> TaskBuilder<GreenSpawner<'a>>;
-// }
-
-// impl<S: Spawner> GreenTaskBuilder for TaskBuilder<S> {
-//     fn green<'a>(self, pool: &'a mut SchedPool) -> TaskBuilder<GreenSpawner<'a>> {
-//         self.spawner(GreenSpawner {pool: pool, handle: None})
-//     }
-
-//     fn green_pinned<'a>(self, pool: &'a mut SchedPool, handle: &'a mut SchedHandle)
-//                         -> TaskBuilder<GreenSpawner<'a>> {
-//         self.spawner(GreenSpawner {pool: pool, handle: Some(handle)})
-//     }
-// }
-
-// pub trait EventLoop {
-//     fn run(&mut self);
-//     fn callback(&mut self, arg: proc(): Send);
-//     fn pausable_idle_callback(&mut self, cb: Box<Callback + Send>)
-//                               -> Box<PausableIdleCallback + Send>;
-//     fn remote_callback(&mut self, Box<Callback + Send>)
-//                        -> Box<RemoteCallback + Send>;
-//     fn has_active_io(&self) -> bool;
-// }
-
-// pub trait PausableIdleCallback {
-//     fn pause(&mut self);
-//     fn resume(&mut self);
-// }
-
-// pub trait RemoteCallback {
-//     fn fire(&mut self);
-// }
-
-// pub trait Callback {
-//     fn call(&mut self);
-// }
-
-// #[cfg(test)]
-// mod test {
-//     use std::task::TaskBuilder;
-//     use super::{SchedPool, PoolConfig, GreenTaskBuilder};
-
-//     #[test]
-//     fn test_green_builder() {
-//         let mut pool = SchedPool::new(PoolConfig::new());
-//         let res = TaskBuilder::new().green(&mut pool).try(proc() {
-//             "Success!".to_string()
-//         });
-//         assert_eq!(res.ok().unwrap(), "Success!".to_string());
-//         pool.shutdown();
-//     }
-// }
->>>>>>> de2476ea
+mod thunk;